# Approval Voting

Reading the [section on the approval protocol](../../protocol-approval.md) will likely be necessary to understand the aims of this subsystem.

Approval votes are split into two parts: Assignments and Approvals. Validators first broadcast their assignment to indicate intent to check a candidate. Upon successfully checking, they broadcast an approval vote. If a validator doesn't broadcast their approval vote shortly after issuing an assignment, this is an indication that they are being prevented from recovering or validating the block data and that more validators should self-select to check the candidate. This is known as a "no-show".

The core of this subsystem is a Tick-based timer loop, where Ticks are 500ms. We also reason about time in terms of DelayTranches, which measure the number of ticks elapsed since a block was produced. We track metadata for all un-finalized but included candidates. We compute our local assignments to check each candidate, as well as which DelayTranche those assignments may be minimally triggered at. As the same candidate may appear in more than one block, we must produce our potential assignments for each (Block, Candidate) pair. The timing loop is based on waiting for assignments to become no-shows or waiting to broadcast and begin our own assignment to check.

Another main component of this subsystem is the logic for determining when a (Block, Candidate) pair has been approved and when to broadcast and trigger our own assignment. Once a (Block, Candidate) pair has been approved, we mark a corresponding bit in the BlockEntry that indicates the candidate has been approved under the block. When we trigger our own assignment, we broadcast it via Approval Distribution, begin fetching the data from Availability Recovery, and then pass it through to the Candidate Validation. Once these steps are successful, we issue our approval vote. If any of these steps fail, we don't issue any vote and will "no-show" from the perspective of other validators. In the future we will initiate disputes as well.

Where this all fits into Polkadot is via block finality. Our goal is to not finalize any block containing a candidate that is not approved. We provide a hook for a custom GRANDPA voting rule - GRANDPA makes requests of the form (target, minimum) consisting of a target block (i.e. longest chain) that it would like to finalize, and a minimum block which, due to the rules of GRANDPA, must be voted on. The minimum is typically the last finalized block, but may be beyond it, in the case of having a last-round-estimate beyond the last finalized. Thus, our goal is to inform GRANDPA of some block between target and minimum which we believe can be finalized safely. We do this by iterating backwards from the target to the minimum and finding the longest continuous chain from minimum where all candidates included by those blocks have been approved.

## Protocol

Input:
  - `ApprovalVotingMessage::CheckAndImportAssignment`
  - `ApprovalVotingMessage::CheckAndImportApproval`
  - `ApprovalVotingMessage::ApprovedAncestor`

Output:
  - `ApprovalDistributionMessage::DistributeAssignment`
  - `ApprovalDistributionMessage::DistributeApproval`
  - `RuntimeApiMessage::Request`
  - `ChainApiMessage`
  - `AvailabilityRecoveryMessage::Recover`
  - `CandidateExecutionMessage::ValidateFromExhaustive`

## Functionality

The approval voting subsystem is responsible for casting votes and determining approval of candidates and as a result, blocks.

This subsystem wraps a database which is used to store metadata about unfinalized blocks and the candidates within them. Candidates may appear in multiple blocks, and assignment criteria are chosen differently based on the hash of the block they appear in.

## Database Schema

The database schema is designed with the following goals in mind:
  1. To provide an easy index from unfinalized blocks to candidates
  1. To provide a lookup from candidate hash to approval status
  1. To be easy to clear on start-up. What has happened while we were offline is unimportant.
  1. To be fast to clear entries outdated by finality

Structs:

```rust
struct TrancheEntry {
    tranche: DelayTranche,
    // assigned validators who have not yet approved, and the instant we received
    // their assignment.
    assignments: Vec<(ValidatorIndex, Tick)>,
}

struct OurAssignment {
  cert: AssignmentCert,
  tranche: DelayTranche,
  validator_index: ValidatorIndex,
  triggered: bool,
}

struct ApprovalEntry {
    tranches: Vec<TrancheEntry>, // sorted ascending by tranche number.
    backing_group: GroupIndex,
    our_assignment: Option<OurAssignment>,
    assignments: Bitfield, // n_validators bits
    approved: bool,
}

struct CandidateEntry {
    candidate: CandidateReceipt,
    session: SessionIndex,
    // Assignments are based on blocks, so we need to track assignments separately
    // based on the block we are looking at.
    block_assignments: HashMap<Hash, ApprovalEntry>,
    approvals: Bitfield, // n_validators bits
}

struct BlockEntry {
    block_hash: Hash,
    session: SessionIndex,
    slot: Slot,
    // random bytes derived from the VRF submitted within the block by the block
    // author as a credential and used as input to approval assignment criteria.
    relay_vrf_story: [u8; 32],
    // The candidates included as-of this block and the index of the core they are
    // leaving. Sorted ascending by core index.
    candidates: Vec<(CoreIndex, Hash)>,
    // A bitfield where the i'th bit corresponds to the i'th candidate in `candidates`.
    // The i'th bit is `true` iff the candidate has been approved in the context of
    // this block. The block can be considered approved has all bits set to 1
    approved_bitfield: Bitfield,
    children: Vec<Hash>,
}

// slot_duration * 2 + DelayTranche gives the number of delay tranches since the
// unix epoch.
type Tick = u64;

struct StoredBlockRange(BlockNumber, BlockNumber);
```

In the schema, we map

```
"StoredBlocks" => StoredBlockRange
BlockNumber => Vec<BlockHash>
BlockHash => BlockEntry
CandidateHash => CandidateEntry
```

## Logic

```rust
const APPROVAL_SESSIONS: SessionIndex = 6;
```

In-memory state:

```rust
struct ApprovalVoteRequest {
  validator_index: ValidatorIndex,
  block_hash: Hash,
  candidate_index: CandidateIndex,
}

// Requests that background work (approval voting tasks) may need to make of the main subsystem
// task.
enum BackgroundRequest {
  ApprovalVote(ApprovalVoteRequest),
  // .. others, unspecified as per implementation.
}

// This is the general state of the subsystem. The actual implementation may split this
// into further pieces.
struct State {
    earliest_session: SessionIndex,
    session_info: Vec<SessionInfo>,
    babe_epoch: Option<BabeEpoch>, // information about a cached BABE epoch.
    keystore: KeyStorePtr,
    wakeups: BTreeMap<Tick, Vec<(Hash, Hash)>>, // Tick -> [(Relay Block, Candidate Hash)]

    // These are connected to each other.
    background_tx: mpsc::Sender<BackgroundRequest>,
    background_rx: mpsc::Receiver<BackgroundRequest>,
}
```

This guide section makes no explicit references to writes to or reads from disk. Instead, it handles them implicitly, with the understanding that updates to block, candidate, and approval entries are persisted to disk.

[`SessionInfo`](../../runtime/session_info.md)

On start-up, we clear everything currently stored by the database. This is done by loading the `StoredBlockRange`, iterating through each block number, iterating through each block hash, and iterating through each candidate referenced by each block. Although this is `O(o*n*p)`, we don't expect to have more than a few unfinalized blocks at any time and in extreme cases, a few thousand. The clearing operation should be relatively fast as a result.

Main loop:
  * Each iteration, select over all of
    * The next `Tick` in `wakeups`: trigger `wakeup_process` for each `(Hash, Hash)` pair scheduled under the `Tick` and then remove all entries under the `Tick`.
    * The next message from the overseer: handle the message as described in the [Incoming Messages section](#incoming-messages)
    * The next approval vote request from `background_rx`
      * If this is an `ApprovalVoteRequest`, [Issue an approval vote](#issue-approval-vote).

### Incoming Messages

#### `OverseerSignal::BlockFinalized`

On receiving an `OverseerSignal::BlockFinalized(h)`, we fetch the block number `b` of that block from the ChainApi subsystem. We update our `StoredBlockRange` to begin at `b+1`. Additionally, we remove all block entries and candidates referenced by them up to and including `b`. Lastly, we prune out all descendents of `h` transitively: when we remove a `BlockEntry` with number `b` that is not equal to `h`, we recursively delete all the `BlockEntry`s referenced as children. We remove the `block_assignments` entry for the block hash and if `block_assignments` is now empty, remove the `CandidateEntry`. We also update each of the `BlockNumber -> Vec<Hash>` keys in the database to reflect the blocks at that height, clearing if empty.


#### `OverseerSignal::ActiveLeavesUpdate`

On receiving an `OverseerSignal::ActiveLeavesUpdate(update)`:
  * We determine the set of new blocks that were not in our previous view. This is done by querying the ancestry of all new items in the view and contrasting against the stored `BlockNumber`s. Typically, there will be only one new block. We fetch the headers and information on these blocks from the ChainApi subsystem.
  * We update the `StoredBlockRange` and the `BlockNumber` maps.
  * We use the RuntimeApiSubsystem to determine information about these blocks. It is generally safe to assume that runtime state is available for recent, unfinalized blocks. In the case that it isn't, it means that we are catching up to the head of the chain and needn't worry about assignments to those blocks anyway, as the security assumption of the protocol tolerates nodes being temporarily offline or out-of-date.
    * We fetch the set of candidates included by each block by dispatching a `RuntimeApiRequest::CandidateEvents` and checking the `CandidateIncluded` events.
    * We fetch the session of the block by dispatching a `session_index_for_child` request with the parent-hash of the block.
    * If the `session index - APPROVAL_SESSIONS > state.earliest_session`, then bump `state.earliest_sessions` to that amount and prune earlier sessions.
    * If the session isn't in our `state.session_info`, load the session info for it and for all sessions since the earliest-session, including the earliest-session, if that is missing. And it can be, just after pruning, if we've done a big jump forward, as is the case when we've just finished chain synchronization.
    * If any of the runtime API calls fail, we just warn and skip the block.
  * We use the RuntimeApiSubsystem to determine the set of candidates included in these blocks and use BABE logic to determine the slot number and VRF of the blocks.
  * We also note how late we appear to have received the block. We create a `BlockEntry` for each block and a `CandidateEntry` for each candidate obtained from `CandidateIncluded` events after making a `RuntimeApiRequest::CandidateEvents` request.
  * Ensure that the `CandidateEntry` contains a `block_assignments` entry for the block, with the correct backing group set.
  * If a validator in this session, compute and assign `our_assignment` for the `block_assignments`
    * Only if not a member of the backing group.
    * Run `RelayVRFModulo` and `RelayVRFDelay` according to the [the approvals protocol section](../../protocol-approval.md#assignment-criteria). Ensure that the assigned core derived from the output is covered by the auxiliary signature aggregated in the `VRFPRoof`.
  * [Handle Wakeup](#handle-wakeup) for each new candidate in each new block - this will automatically broadcast a 0-tranche assignment, kick off approval work, and schedule the next delay.
  * Dispatch an `ApprovalDistributionMessage::NewBlocks` with the meta information filled out for each new block.

#### `ApprovalVotingMessage::CheckAndImportAssignment`

On receiving a `ApprovalVotingMessage::CheckAndImportAssignment` message, we check the assignment cert against the block entry. The cert itself contains information necessary to determine the candidate that is being assigned-to. In detail:
  * Load the `BlockEntry` for the relay-parent referenced by the message. If there is none, return `AssignmentCheckResult::Bad`.
  * Fetch the `SessionInfo` for the session of the block
  * Determine the assignment key of the validator based on that.
  * Determine the claimed core index by looking up the candidate with given index in `block_entry.candidates`. Return `AssignmentCheckResult::Bad` if missing.
  * Check the assignment cert
    * If the cert kind is `RelayVRFModulo`, then the certificate is valid as long as `sample < session_info.relay_vrf_samples` and the VRF is valid for the validator's key with the input `block_entry.relay_vrf_story ++ sample.encode()` as described with [the approvals protocol section](../../protocol-approval.md#assignment-criteria). We set `core_index = vrf.make_bytes().to_u32() % session_info.n_cores`. If the `BlockEntry` causes inclusion of a candidate at `core_index`, then this is a valid assignment for the candidate at `core_index` and has delay tranche 0. Otherwise, it can be ignored.
    * If the cert kind is `RelayVRFDelay`, then we check if the VRF is valid for the validator's key with the input `block_entry.relay_vrf_story ++ cert.core_index.encode()` as described in [the approvals protocol section](../../protocol-approval.md#assignment-criteria). The cert can be ignored if the block did not cause inclusion of a candidate on that core index. Otherwise, this is a valid assignment for the included candidate. The delay tranche for the assignment is determined by reducing `(vrf.make_bytes().to_u64() % (session_info.n_delay_tranches + session_info.zeroth_delay_tranche_width)).saturating_sub(session_info.zeroth_delay_tranche_width)`.
    * We also check that the core index derived by the output is covered by the `VRFProof` by means of an auxiliary signature.
    * If the delay tranche is too far in the future, return `AssignmentCheckResult::TooFarInFuture`.
  * Import the assignment.
    * Load the candidate in question and access the `approval_entry` for the block hash the cert references.
    * Ignore if we already observe the validator as having been assigned.
    * Ensure the validator index is not part of the backing group for the candidate.
    * Ensure the validator index is not present in the approval entry already.
    * Create a tranche entry for the delay tranche in the approval entry and note the assignment within it.
    * Note the candidate index within the approval entry.
<<<<<<< HEAD
  * `check_full_approvals(candidate_entry, filter by this specific approval entry)`
  * Schedule a wakeup with `next_wakeup`.
=======
  * [Check for full approval of the candidate entry](#check-full-approval) of the candidate_entry, filtering by this specific approval entry.
  * [Schedule a wakeup](#schedule-wakeup) of the candidate.
>>>>>>> 7aa88e36
  * return the appropriate `AssignmentCheckResult` on the response channel.

#### `ApprovalVotingMessage::CheckAndImportApproval`

On receiving a `CheckAndImportApproval(indirect_approval_vote, response_channel)` message:
  * Fetch the `BlockEntry` from the indirect approval vote's `block_hash`. If none, return `ApprovalCheckResult::Bad`.
  * Fetch the `CandidateEntry` from the indirect approval vote's `candidate_index`. If the block did not trigger inclusion of enough candidates, return `ApprovalCheckResult::Bad`.
  * Construct a `SignedApprovalVote` using the candidate hash and check against the validator's approval key, based on the session info of the block. If invalid or no such validator, return `ApprovalCheckResult::Bad`.
  * Send `ApprovalCheckResult::Accepted`
  * [Import the checked approval vote](#import-checked-approval)

#### `ApprovalVotingMessage::ApprovedAncestor`

On receiving an `ApprovedAncestor(Hash, BlockNumber, response_channel)`:
  * Iterate over the ancestry of the hash all the way back to block number given, starting from the provided block hash.
  * Keep track of an `all_approved_max: Option<Hash>`.
  * For each block hash encountered, load the `BlockEntry` associated. If any are not found, return `None` on the response channel and conclude.
  * If the block entry's `approval_bitfield` has all bits set to 1 and `all_approved_max == None`, set `all_approved_max = Some(current_hash)`.
  * If the block entry's `approval_bitfield` has any 0 bits, set `all_approved_max = None`.
  * After iterating all ancestry, return `all_approved_max`.

### Updates and Auxiliary Logic

#### Import Checked Approval
  * Import an approval vote which we can assume to have passed signature checks.
  * Requires `(BlockEntry, CandidateEntry, ValidatorIndex)`
  * Set the corresponding bit of the `approvals` bitfield in the `CandidateEntry` to `1`. If already `1`, return.
  * [Check full approval of the candidate](#check-full-approval)

#### Check Full Approval
  * Checks the approval state of the candidate under every block it is included by, and updates the block entries accordingly.
  * Requires `(CandidateEntry, filter)`, where filter is used to limit which approval entries are inspected.
  * Checks every `ApprovalEntry` that is not yet `approved` for whether it is now approved.
    * For each `ApprovalEntry` in the `CandidateEntry` that is not `approved` and passes the `filter`
    * Load the block entry for the `ApprovalEntry`.
    * If so, [determine the tranches to inspect](#determine-required-tranches) of the candidate, 
    * If [the candidate is approved under the block](#check-approval), set the corresponding bit in the `block_entry.approved_bitfield`.

#### Handling Wakeup
  * Handle a previously-scheduled wakeup of a candidate under a specific block.
  * Requires `(relay_block, candidate_hash)`
  * Load the `BlockEntry` and `CandidateEntry` from disk. If either is not present, this may have lost a race with finality and can be ignored. Also load the `ApprovalEntry` for the block and candidate.
  * [determine the `RequiredTranches` of the candidate](#determine-required-tranches).
  * Determine if we should trigger our assignment.
    * If we've already triggered or `OurAssignment` is `None`, we do not trigger.
    * If we have  `RequiredTranches::All`, then we trigger if the candidate is [not approved](#check-approval).
    * If we have `RequiredTranches::Pending(max)`, then we trigger if our assignment's tranche is less than or equal to `max`.
    * If we have `RequiredTranches::Exact(tranche)` then we do not trigger, because this value indicates that no new assignments are needed at the moment.
  * If we should trigger our assignment
    * Import the assignment to the `ApprovalEntry`
    * Broadcast on network with an `ApprovalDistributionMessage::DistributeAssignment`.
    * [Launch approval work](#launch-approval-work) for the candidate. 
  * [Schedule a new wakeup](#schedule-wakeup) of the candidate.

<<<<<<< HEAD

#### `import_checked_approval(BlockEntry, CandidateEntry, ValidatorIndex)`
  * Set the corresponding bit of the `approvals` bitfield in the `CandidateEntry` to `1`. If already `1`, return.
  * `check_full_approvals(candidate_entry, filter by validators assigned to)`

#### `check_full_approvals(CandidateEntry, filter)`:
  * Checks every `ApprovalEntry` that is not yet `approved` for whether it is now approved.
    * For each `ApprovalEntry` in the `CandidateEntry` that is not `approved` and passes the `filter`
    * Load the block entry for the `ApprovalEntry`.
    * If so, set `n_tranches = tranches_to_approve(approval_entry, tranche_now(block.slot, now()))`.
    * If `check_approval(block_entry, candidate_entry, approval_entry, n_tranches)` is true, set the corresponding bit in the `block_entry.approved_bitfield`.

#### `tranches_to_approve(approval_entry, approvals, tranche_now, block_tick, no_show_duration, needed_approvals) -> RequiredTranches`
=======
#### Schedule Wakeup
  * Requires `(approval_entry, candidate_entry)` which effectively denotes a `(Block Hash, Candidate Hash)` pair - the candidate, along with the block it appears in.
  * If the `approval_entry` is approved, this doesn't need to be woken up again.
  * Return the earlier of our next no-show timeout or the tranche of our assignment, if not yet triggered
  * Our next no-show timeout is computed by finding the earliest-received assignment within `n_tranches` for which we have not received an approval and adding `to_ticks(session_info.no_show_slots)` to it.
  * If the approval entry is already approved, or we have triggered our assignment and there are no pending no-shows, we do not need to schedule a wakeup. Note that the latter case is only possible when we have not seen enough assignments in order to approve. When we receive an incoming assignment, we will schedule a new wakeup, and the `(Block, Candidate)` pair will continue to be processed appropriately.

#### Launch Approval Work
  * Requires `(SessionIndex, SessionInfo, CandidateReceipt, ValidatorIndex, block_hash, candidate_index)`
  * Extract the public key of the `ValidatorIndex` from the `SessionInfo` for the session.
  * Issue an `AvailabilityRecoveryMessage::RecoverAvailableData(candidate, session_index, response_sender)`
  * Load the historical validation code of the parachain by dispatching a `RuntimeApiRequest::HistoricalValidationCode(`descriptor.para_id`, `descriptor.relay_parent`)` against the state of `block_hash`.
  * Spawn a background task with a clone of `background_tx`
    * Wait for the available data
    * Issue a `CandidateValidationMessage::ValidateFromExhaustive` message
    * Wait for the result of validation
    * If valid, issue a message on `background_tx` detailing the request.

#### Issue Approval Vote
  * Fetch the block entry and candidate entry. Ignore if `None` - we've probably just lost a race with finality.
  * Construct a `SignedApprovalVote` with the validator index for the session.
  * [Import the checked approval vote](#import-checked-approval). It is "checked" as we've just issued the signature.
  * Construct a `IndirectSignedApprovalVote` using the information about the vote.
  * Dispatch `ApprovalDistributionMessage::DistributeApproval`.

### Determining Approval of Candidate

#### Determine Required Tranches

This is pure logic is for inspecting an approval entry, containing the assignments received, the current time, requirements for approval, and the approval votes already received to determine how many of the delay tranches of the approval entry are relevant, as well as contextual information about what may be remaining to check on the candidate.

Requires `(approval_entry, approvals_received, tranche_now, block_tick, no_show_duration, needed_approvals)`
>>>>>>> 7aa88e36

```rust
enum RequiredTranches {
  // All validators appear to be required, based on tranches already taken and remaining no-shows.
  All,
  // More tranches required - We're awaiting more assignments. The given `DelayTranche` indicates the
  // upper bound of tranches that should broadcast based on the last no-show.
  Pending(DelayTranche),
  // An exact number of required tranches and a number of no-shows. This indicates that the amount of `needed_approvals` are assigned and additionally all no-shows are covered.
  Exact(DelayTranche, usize),
}
```

  * Ignore all tranches beyond `tranche_now`.
    * First, take tranches until we have at least `session_info.needed_approvals`. Call the number of tranches taken `k`
    * Then, count no-shows in tranches `0..k`. For each no-show, we require another non-empty tranche. Take another non-empty tranche for each no-show, so now we've taken `l = k + j` tranches, where `j` is at least the number of no-shows within tranches `0..k`.
    * Count no-shows in tranches `k..l` and for each of those, take another non-empty tranche for each no-show. Repeat so on until either
      * We run out of tranches to take, having not received any assignments past a certain point. In this case we set `n_tranches` to a special value `RequiredTranches::Pending(last_taken_tranche + uncovered_no_shows)` which indicates that new assignments are needed. `uncovered_no_shows` is the number of no-shows we have not yet covered with `last_taken_tranche`.
      * All no-shows are covered by at least one non-empty tranche. Set `n_tranches` to the number of tranches taken and return `RequiredTranches::Exact(n_tranches)`.
      * The amount of assignments in non-empty & taken tranches plus the amount of needed extras equals or exceeds the total number of validators for the approval entry, which can be obtained by measuring the bitfield. In this case we return a special value `RequiredTranches::All` indicating that all validators have effectively been assigned to check.
    * return `RequiredTranches::Exact(n_tranches, total_no_shows)`

<<<<<<< HEAD
#### `check_approval(block_entry, candidate_entry, approval_entry, n_tranches) -> bool`
=======
#### Check Approval
  * Check whether a candidate is approved under a particular block.
  * Requires `(block_entry, candidate_entry, approval_entry, n_tranches)`
>>>>>>> 7aa88e36
  * If `n_tranches` is `RequiredTranches::Pending`, return false
  * If `n_tranches` is `RequiredTranches::All`,  then we return `3 * n_approvals > 2 * n_validators`.
  * If `n_tranches` is `RequiredTranches::Exact(tranche, no_shows)`, then we return whether all assigned validators up to `tranche` less `no_shows` have approved. e.g. if we had 5 tranches and 1 no-show, we would accept all validators in tranches 0..=5 except for 1 approving. In that example, we also accept all validators in tranches 0..=5 approving, but that would indicate that the `RequiredTranches` value was incorrectly constructed, so it is not realistic. If there are more missing approvals than there are no-shows, that indicates that there are some assignments which are not yet no-shows, but may become no-shows.

<<<<<<< HEAD
#### `process_wakeup(relay_block, candidate_hash)`
  * Load the `BlockEntry` and `CandidateEntry` from disk. If either is not present, this may have lost a race with finality and can be ignored. Also load the `ApprovalEntry` for the block and candidate.
  * Set `required = tranches_to_approve(approval_entry, tranche_now(block.slot, now()))`
  * Determine if we should trigger our assignment.
    * If we've already triggered or `OurAssignment` is `None`, we do not trigger.
    * If `required` is `RequiredTranches::All`, then we trigger if `check_approval(block_entry, approval_entry, All)` is false.
    * If `required` is `RequiredTranches::Pending(max)`, then we trigger if our assignment's tranche is less than or equal to `max`.
    * If `required` is `RequiredTranches::Exact(tranche)` then we do not trigger, because this value indicates that no new assignments are needed at the moment.
  * If we should trigger our assignment
    * Import the assignment to the `ApprovalEntry`
    * Broadcast on network with an `ApprovalDistributionMessage::DistributeAssignment`.
    * Kick off approval work with `launch_approval`
  * Schedule another wakeup based on `next_wakeup`

#### `next_wakeup(approval_entry, candidate_entry)`:
  * If the `approval_entry` is approved, this doesn't need to be woken up again.
  * Return the earlier of our next no-show timeout or the tranche of our assignment, if not yet triggered
  * Our next no-show timeout is computed by finding the earliest-received assignment within `n_tranches` for which we have not received an approval and adding `to_ticks(session_info.no_show_slots)` to it.

#### `launch_approval(SessionIndex, SessionInfo, CandidateReceipt, ValidatorIndex, block_hash, candidate_index)`:
  * Extract the public key of the `ValidatorIndex` from the `SessionInfo` for the session.
  * Issue an `AvailabilityRecoveryMessage::RecoverAvailableData(candidate, session_index, response_sender)`
  * Load the historical validation code of the parachain by dispatching a `RuntimeApiRequest::HistoricalValidationCode(`descriptor.para_id`, `descriptor.relay_parent`)` against the state of `block_hash`.
  * Spawn a background task with a clone of `approval_vote_tx`
    * Wait for the available data
    * Issue a `CandidateValidationMessage::ValidateFromExhaustive` message
    * Wait for the result of validation
    * If valid, issue a message on `approval_vote_tx` detailing the request.

#### `issue_approval(request)`:
  * Fetch the block entry and candidate entry. Ignore if `None` - we've probably just lost a race with finality.
  * Construct a `SignedApprovalVote` with the validator index for the session.
  * `import_checked_approval(block_entry, candidate_entry, validator_index)`
  * Construct a `IndirectSignedApprovalVote` using the information about the vote.
  * Dispatch `ApprovalDistributionMessage::DistributeApproval`.
=======
### Time

#### Current Tranche
  * Given the slot number of a block, and the current time, this informs about the current tranche.
  * Convert `time.saturating_sub(slot_number.to_time())` to a delay tranches value
>>>>>>> 7aa88e36
<|MERGE_RESOLUTION|>--- conflicted
+++ resolved
@@ -202,13 +202,8 @@
     * Ensure the validator index is not present in the approval entry already.
     * Create a tranche entry for the delay tranche in the approval entry and note the assignment within it.
     * Note the candidate index within the approval entry.
-<<<<<<< HEAD
-  * `check_full_approvals(candidate_entry, filter by this specific approval entry)`
-  * Schedule a wakeup with `next_wakeup`.
-=======
   * [Check for full approval of the candidate entry](#check-full-approval) of the candidate_entry, filtering by this specific approval entry.
   * [Schedule a wakeup](#schedule-wakeup) of the candidate.
->>>>>>> 7aa88e36
   * return the appropriate `AssignmentCheckResult` on the response channel.
 
 #### `ApprovalVotingMessage::CheckAndImportApproval`
@@ -244,7 +239,7 @@
   * Checks every `ApprovalEntry` that is not yet `approved` for whether it is now approved.
     * For each `ApprovalEntry` in the `CandidateEntry` that is not `approved` and passes the `filter`
     * Load the block entry for the `ApprovalEntry`.
-    * If so, [determine the tranches to inspect](#determine-required-tranches) of the candidate, 
+    * If so, [determine the tranches to inspect](#determine-required-tranches) of the candidate,
     * If [the candidate is approved under the block](#check-approval), set the corresponding bit in the `block_entry.approved_bitfield`.
 
 #### Handling Wakeup
@@ -260,24 +255,9 @@
   * If we should trigger our assignment
     * Import the assignment to the `ApprovalEntry`
     * Broadcast on network with an `ApprovalDistributionMessage::DistributeAssignment`.
-    * [Launch approval work](#launch-approval-work) for the candidate. 
+    * [Launch approval work](#launch-approval-work) for the candidate.
   * [Schedule a new wakeup](#schedule-wakeup) of the candidate.
 
-<<<<<<< HEAD
-
-#### `import_checked_approval(BlockEntry, CandidateEntry, ValidatorIndex)`
-  * Set the corresponding bit of the `approvals` bitfield in the `CandidateEntry` to `1`. If already `1`, return.
-  * `check_full_approvals(candidate_entry, filter by validators assigned to)`
-
-#### `check_full_approvals(CandidateEntry, filter)`:
-  * Checks every `ApprovalEntry` that is not yet `approved` for whether it is now approved.
-    * For each `ApprovalEntry` in the `CandidateEntry` that is not `approved` and passes the `filter`
-    * Load the block entry for the `ApprovalEntry`.
-    * If so, set `n_tranches = tranches_to_approve(approval_entry, tranche_now(block.slot, now()))`.
-    * If `check_approval(block_entry, candidate_entry, approval_entry, n_tranches)` is true, set the corresponding bit in the `block_entry.approved_bitfield`.
-
-#### `tranches_to_approve(approval_entry, approvals, tranche_now, block_tick, no_show_duration, needed_approvals) -> RequiredTranches`
-=======
 #### Schedule Wakeup
   * Requires `(approval_entry, candidate_entry)` which effectively denotes a `(Block Hash, Candidate Hash)` pair - the candidate, along with the block it appears in.
   * If the `approval_entry` is approved, this doesn't need to be woken up again.
@@ -310,7 +290,6 @@
 This is pure logic is for inspecting an approval entry, containing the assignments received, the current time, requirements for approval, and the approval votes already received to determine how many of the delay tranches of the approval entry are relevant, as well as contextual information about what may be remaining to check on the candidate.
 
 Requires `(approval_entry, approvals_received, tranche_now, block_tick, no_show_duration, needed_approvals)`
->>>>>>> 7aa88e36
 
 ```rust
 enum RequiredTranches {
@@ -333,57 +312,15 @@
       * The amount of assignments in non-empty & taken tranches plus the amount of needed extras equals or exceeds the total number of validators for the approval entry, which can be obtained by measuring the bitfield. In this case we return a special value `RequiredTranches::All` indicating that all validators have effectively been assigned to check.
     * return `RequiredTranches::Exact(n_tranches, total_no_shows)`
 
-<<<<<<< HEAD
-#### `check_approval(block_entry, candidate_entry, approval_entry, n_tranches) -> bool`
-=======
 #### Check Approval
   * Check whether a candidate is approved under a particular block.
   * Requires `(block_entry, candidate_entry, approval_entry, n_tranches)`
->>>>>>> 7aa88e36
   * If `n_tranches` is `RequiredTranches::Pending`, return false
   * If `n_tranches` is `RequiredTranches::All`,  then we return `3 * n_approvals > 2 * n_validators`.
   * If `n_tranches` is `RequiredTranches::Exact(tranche, no_shows)`, then we return whether all assigned validators up to `tranche` less `no_shows` have approved. e.g. if we had 5 tranches and 1 no-show, we would accept all validators in tranches 0..=5 except for 1 approving. In that example, we also accept all validators in tranches 0..=5 approving, but that would indicate that the `RequiredTranches` value was incorrectly constructed, so it is not realistic. If there are more missing approvals than there are no-shows, that indicates that there are some assignments which are not yet no-shows, but may become no-shows.
 
-<<<<<<< HEAD
-#### `process_wakeup(relay_block, candidate_hash)`
-  * Load the `BlockEntry` and `CandidateEntry` from disk. If either is not present, this may have lost a race with finality and can be ignored. Also load the `ApprovalEntry` for the block and candidate.
-  * Set `required = tranches_to_approve(approval_entry, tranche_now(block.slot, now()))`
-  * Determine if we should trigger our assignment.
-    * If we've already triggered or `OurAssignment` is `None`, we do not trigger.
-    * If `required` is `RequiredTranches::All`, then we trigger if `check_approval(block_entry, approval_entry, All)` is false.
-    * If `required` is `RequiredTranches::Pending(max)`, then we trigger if our assignment's tranche is less than or equal to `max`.
-    * If `required` is `RequiredTranches::Exact(tranche)` then we do not trigger, because this value indicates that no new assignments are needed at the moment.
-  * If we should trigger our assignment
-    * Import the assignment to the `ApprovalEntry`
-    * Broadcast on network with an `ApprovalDistributionMessage::DistributeAssignment`.
-    * Kick off approval work with `launch_approval`
-  * Schedule another wakeup based on `next_wakeup`
-
-#### `next_wakeup(approval_entry, candidate_entry)`:
-  * If the `approval_entry` is approved, this doesn't need to be woken up again.
-  * Return the earlier of our next no-show timeout or the tranche of our assignment, if not yet triggered
-  * Our next no-show timeout is computed by finding the earliest-received assignment within `n_tranches` for which we have not received an approval and adding `to_ticks(session_info.no_show_slots)` to it.
-
-#### `launch_approval(SessionIndex, SessionInfo, CandidateReceipt, ValidatorIndex, block_hash, candidate_index)`:
-  * Extract the public key of the `ValidatorIndex` from the `SessionInfo` for the session.
-  * Issue an `AvailabilityRecoveryMessage::RecoverAvailableData(candidate, session_index, response_sender)`
-  * Load the historical validation code of the parachain by dispatching a `RuntimeApiRequest::HistoricalValidationCode(`descriptor.para_id`, `descriptor.relay_parent`)` against the state of `block_hash`.
-  * Spawn a background task with a clone of `approval_vote_tx`
-    * Wait for the available data
-    * Issue a `CandidateValidationMessage::ValidateFromExhaustive` message
-    * Wait for the result of validation
-    * If valid, issue a message on `approval_vote_tx` detailing the request.
-
-#### `issue_approval(request)`:
-  * Fetch the block entry and candidate entry. Ignore if `None` - we've probably just lost a race with finality.
-  * Construct a `SignedApprovalVote` with the validator index for the session.
-  * `import_checked_approval(block_entry, candidate_entry, validator_index)`
-  * Construct a `IndirectSignedApprovalVote` using the information about the vote.
-  * Dispatch `ApprovalDistributionMessage::DistributeApproval`.
-=======
 ### Time
 
 #### Current Tranche
   * Given the slot number of a block, and the current time, this informs about the current tranche.
-  * Convert `time.saturating_sub(slot_number.to_time())` to a delay tranches value
->>>>>>> 7aa88e36
+  * Convert `time.saturating_sub(slot_number.to_time())` to a delay tranches value